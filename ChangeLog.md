#### v.4.0.3 (TBD)
* Bug fix: Exception when opening a file with FileReadOption.SkipLargeTags (#893)
* Bug fix: Do not open new associations on the existing TCP connection (#896)
<<<<<<< HEAD
* New feature: Add the ability to enforce a maximum number of DICOM requests per association to the new DICOM client (#898)
=======
* Add AutoValidate property also to DicomDirectory class.
* Add support for timeout detection on DICOM requests. Events on Requests and DicomClient are thrown in case of timeout (#666, #236)
* New Option MaxPDULength in DicomServiceOption.
>>>>>>> f0099066

#### v.4.0.2 (7/30/2019)
* Bug fix: prevent resource leak when DesktopNetworkListener waits for new TCP clients
* Updated to DICOM Dictionary 2019a (#724)
* Add pure managed JpegLosses Decoder to DICOM.NetCore project
* Upgraded native libraries to MSVC platform toolset v141 (VS 2017) (#814)
* Replaced deprecated licenseUrl tags in NuGet specification files (#813)
* Add validation of content when adding DICOM elements to DicomDataset. This validation is skipped when reading files or receiving data via network.
* Be more prudent when releasing association after the linger timeout (#840)
* A completely new DicomClient, under the namespace Dicom.Network.Client.DicomClient (beware of confusion with Dicom.Network.DicomClient!)
  * The intent is that the old Dicom.Network.DicomClient will disappear in the next major update, so the namespace confusion shouldn't last very long.
  * For now, both versions can be used side by side according to your needs. All of our unit tests cover both implementations. 
  * The new Dicom.Network.Client.DicomClient sports the following characteristics:
    * Redesigned architecture using state pattern. This makes the DicomClient a lot more robust in various scenarios (abort while sending requests, disconnect while releasing association, etc)
    * Completely async from the very start
    * Full and graceful cancellation support using CancellationToken. Upon cancellation, no more requests will be sent, the association will be released and the connection closed gracefully.
    * One DicomClient instance per DICOM server. The host, port and other server related parameters are moved to the DicomClient constructor.
    * More hooks to react to the various states a DicomClient goes through. (e.g. when connecting, when lingering the association, etc.)
* Bug Fix: Fixed wrong interpretation and application of LUT for PALETTE COLOR images (#817)
* Bug Fix: Allow any SOP Class to be set as Affected SOP CLass in C-FIND requests (#808)
* Bug Fix: Don't drop connection right after releasing an association (#839)
* Bug Fix: Wait for release of previous association before opening a new one  (#833)
* Bug Fix: When a connection is still open but the association is already released, create a new association (#833)
* Bug Fix: When adding datasets to a DicomDirectory where some patientNames have trailing ^, then they were not recognized as one patient (#765)
* Bug Fix: Anonymizer throws exception on private tags (#771)
* Bug Fix: Linear windowing wrong in corner cases (#816)
* Bug Fix: Fix DicomClient getting stuck when sending one request fails completely (#848)
* Added Modality LUT Sequence and VOI LUT Sequence functionality when generating a DICOM Image.
* Bug Fix: Logging requests with very long private tags throws exception (#846)
* Bug Fix: turn off validation when creating CFind-, CGet- or CMove-Requests, since there are no newly generated data included, but already existing UIDs have to be added there. (#860, #842)
* Bug Fix: generation of DicomUID using obsolete method Generate("name") resulted in invalid UIDs. (#862)
* Bug Fix: Disabling dataset validation for file meta information objects. (#859)
* Bug Fix: JPEG 2000 decodes wrong colors in .NET Core (#850)
* Enable secure DICOM Tls 1.0, 1.1 and 1.2 (#872)
* Set text encoding of Json to UTF-8, as defined in dicom standard F.2
* Bug Fix: Photometric Interpretation updates on Transfer Syntax changes (#836)
* Bug Fix: DicomOverlayData OriginX and OriginY were swapped
* Bug Fix: Handle Json deserializing of empty values (#873)

#### v.4.0.1 (3/13/2019)
* change IFileReference and IByteBuffer to have offset of type long so that big files can be processed (#743)
* internally identify dicom servers by port/ipadress combination instead of only port (#699)
* DicomDirectory.AddFile returns a reference to the newly added patient-, study-, series- and instance-Record.
* Update Json DS validation regex (#643)
* Add option to DicomFile.Open how to deal with large tags (#617)
* DicomFileMetaInformation now uses pre-existing SourceAET where possible
* PixelData.GetMinMax now has 2 overloads, one that takes padding into account and one wihtout the padding parameter (#675)
* string.ToUpper() is replaced by string.ToUpperInvariant() to prevent bad character conversion on turkish system
* Fix detecting default windowing if a dataset contains several windows configurations (#741)
* Fix bug in .net core when a image is both flipped in x and y direction (#721)
* Pass through the timeout parameter from DicomClient.Send to the constructor of DesktopNetworkStream (#732)
* Added appveyor.yml file for ci by this setting (#729)
* Bug Fix : anonymized patient name is now encoded with same character set as the original Dicom.
* add DicomUID.IsVolumeStorage.
* Bug Fix : DICOM server may throw DicomDataException on association when non-standard transfer syntax was proposed (#749)
* allow Query/Register/Unregister transfer syntax.
* DicomCFindRequest should allow defnition of Query Retrieve Information Model (#708)
* Bug fix : DicomUIDGenerator.GenerateDerivedFromUUID converts Guids incorrectly to the DICOM "2.25." + UUID format (#762)
* Bug Fix : TryGetValue, TryGetValues, TryGetSingleValue should return false instead of throw exception. (#746)
* Add methods to calculate localizer lines (#779)
* Bug Fix : DicomPixelData.Create throws Exception if BitsAllocated >= 32 (#716)
* Bug Fix: GetValues<object> on empty element may throw ArgumentOutOfRangeException (#720)
* Serilog for .NET Standard 1.3/.NET Core (#772)
* Bug Fix : DicomServer does not close TcpClient/socket after client closed connection (#795)
* Bug Fix : JsonDicomConverter should decode BulkDataURI element(#796)
* Bug Fix: fix deserialization of Json when the VR-property is not on first position (#730) 
* DicomClient uses StrongBox to reduce memory consumption (#794)
* Bug Fix: C-STORE request may hang. (#792)

#### v.4.0.0 (9/24/2018)
* Demonstrate and fix error in RLELossless Transfer Syntax Codec
* Fixing 2 UWP Networking Bugs (#636, #637)
* Add List of known Private UID's (#589)
* DicomReader: Prevent premature exit from privateBadSequence when private sequence contains sub-sequence (#565 #626)
* Saving a file with deflated transfer syntax occasionally fails (#621)
* Anonymizer not removing Sequences (#610 #611)
* Deprecate DicomClient.WaitForAssociation and provide association events (#605 #609)
* Subclassing DicomServer (#602 #604)
* Support CP-1066 (#597 #606)
* DicomDataset.Add and .AddOrUpdate overloads with Encoding parameter (#596 #607)
* Code generator support for anonymization data (#594 #595)
* DicomServer to listen on IPv6 socket (#588 #604)
* DicomAnonymizer blank DicomDate/DicomDateTime to DateTime.MinValue instead of empty value (#576 #593)
* DicomAnonymizer ignores the PatientName and PatientID in the SecurityProfile (#575 #592)
* Private group not added to tag when private tag item is added to dataset (#570 #577)
* ReceivingApplicationEntityTitle and SendingApplicationEntityTitle omitted during Save (#563 #569)
* Downgrade desktop libraries to framework version 4.5 (#561 #562)
* Add support for Unity 2017.1 platform (#560 #585)
* Handle fragmented OW pixel data when creating EncapsulatedPixelData for new pixel data (#553 #586) 
* DicomImage is not thread safe (#552 #582)
* DicomUIDGenerator.Generate UID Collisions (Non-unique UIDs) (#546 #571)
* Correct interpolation of rescaled overlay graphics (#545 #558)
* Some getters of optional sequences do not account for missing sequence (#544 #572)
* A-ASSOCIATE-AC PDU parsing incorrect (#543 #583 #590 #591)
* DicomCFindRequest is unsuitable for "Search for Unified Procedure Step (C-FIND)" (#540 #580)
* DicomClient proposes wrong presentation context in .NET core with codec that does not support 16 bit encoding (#538 #600)
* Private tag is listed out or order (#535 #566)
* JsonDicomConverter.ParseTag is very slow for keyword lookups (#533 #531)
* DicomDictionary.GetEnumerator() is very slow (#532 #534)
* DicomPixelData.BitsAllocated setter removed (#528 #564)
* Complete list of transfer syntax fields from the DICOM Standard (#526 #599)
* DicomClient.SendAsync will never return when certain non-transient exceptions are thrown (#525 #584)
* CStore-SCU always adds a PC with LEExplicit and LEImplicit (#524 #541)
* Added Maximum Clients Allowed to restrict connection to SCP (#523 #573)
* Updated JPEG-LS to latest CharLS commit (#517)
* Support for anonymization, deflated and compressed transfer syntaxes on Unity (#496)
* Support for up to 16 bit JPEG 2000 codecs on Android, iOS, Mono and .NET Core (#496)
* Added missing encodings for .NET Core (#481 #486)
* Update to latest DICOM Standard 2018b (#480 #482 #536 #537 #555 #559 #619 #676)
* Convert .NET Core projects to use VS 2017 .csproj project files (#470 #473)
* Add TextWriterLogger (#461 #542)
* Call to DicomServer.Stop does not remove all clients (#456 #464)
* Repository re-organization (#445 #446 #447 #448 #451 #452 #455 #462 #463 #465 #467 #468 #469 #476 #477 #478)
* Hololens support on Unity (#431 #556)
* Deprecate Legacy class library (#415 #449)
* Provide System.Drawing.Bitmap support for image rendering with .NET Core (#409 #450 #459)
* Added optional parameter for use in extended DicomService (#348 #441)
* Consistently asynchronous networking API (#331 #584)
* Pass through unsupported user data during PDU parsing (#242 #443)
* Remove warning messages during build (#33 #438)
* Online and NuGet packages API documentation (#28 #459 #466 #574 #584)
* Status code in respose got lost and mapped to an internally known status code (#616)
* WinFormsImage may throw exception on Dispose or on GC (#634)
* Fix StackOverflowException in Vector3D multiplication (#640)

#### v.3.0.2 (4/20/2017)
* DicomRejectReason enumerables should be parsed w.r.t. source (#516 #521)
* Incorrect numerical value on RejectReason.ProtocolVersionNotSupported (#515 #520)
* Add private creator to private tags when deserializing json (#512 #513)
* Adding private tags implicitly uses wrong VR (#503 #504)
* Add option in DicomServiceOptions for max PDVs per PDU (#502 #506)
* DicomResponse.ErrorComment is always added in the DicomResponse.Status setter, even for successes (#501 #505)
* DicomStatus.Lookup does not consider priority in matching (#499 #498)
* DesktopNetworkListener can throw an exception which causes DicomServer to stop listening (#495 #519)
* Cannot create DICOMDIR after anonymizing images (#488 #522)
* Cannot parse dicom files if the last tag is a private sequence containing only empty sequence items (#487 #518)
* If the connection is closed by the host, DicomClient will keep trying to send (#472 #489)
* N-CREATE response constructor throws when request command does not contain SOP Instance UID (#484 #485)
* Cannot render YBR_FULL/PARTIAL_422 with odd number of columns (#471 #479)
* Dicom Server listener consumes large amount of memory if http request is sent to listener (#327 #509)

#### v.3.0.1 (3/06/2017)
* Add runtime directives to enable .NET Native builds for UWP (#424 #460)
* YBR_FULL_422 JPEG Process 14 SV1 compressed image incorrectly decoded (#453 #454)

#### v.3.0.0 (2/15/2017)
* DICOM Anonymizer preview (#410 #437)
* Client should not send if association rejected (#433 #434)
* Deploy error for Unity based applications on Hololens (#431 #432)
* Add method "AddOrUpdatePixelData" to the DicomDataset (#427 #430)
* Adding too many presentation contexts causes null reference exception in DicomClient.Send (#426 #429)
* Serialize to XML according to DICOM standard PS 3.19, Section A (#425)
* Invalid reference in Universal targets build file (#422 #423)
* Alpha component is zero for color images on UWP, .NET Core and Xamarin platforms (#421 #428)
* Print SCP exception due to insufficient DicomDataset.AddOrUpdate refactoring (#353 #420)
* Invalid decoding of JPEG baseline RGB images with managed JPEG codec (#417 #419)
* DicomFile.Save throwing an exception in DotNetCore for macOS (#411 #413)
* Added method GenerateUuidDerived (#408)
* Padding argument not accounted for in some IPixelData.GetMinMax implementations (#406 #414)
* Incorrect handling of padded buffer end in EvenLengthBuffer.GetByteRange (#405 #412)
* Unhandled exception after error in JPEG native decoding (#394 #399)
* DicomDataset.Get&lt;T[]&gt; on empty tag should not throw (#392 #398)
* Efilm 2.1.2 seems to send funny presentation contexts, break on PDU.read (#391 #397)
* Improved reliability in DicomClient.Send (#389 #407)
* Cannot catch exceptions while doing C-STORE if I close my network connection (#385 #390)
* Handle UN encode group lengths and missing last item delimitation tag (#378 #388)
* Invalid handling of overlay data type, description, subtype and label (#375 #382)
* Incorrect message logged when async ops are not available, but requested (#374 #381)
* Fix get object for all DicomValueElement inheritors (#367 #368)
* Handle parsing sequence items not associated with any sequence (#364 #383 #435 #436)
* System Out Of Memory Exception when saving large DICOM files (#363 #384)
* Null characters not trimmed from string values (#359 #380)
* Corrected JPEG-LS encoding and JPEG decoding for YBR images (#358 #379 #416 #418)
* Cannot override CreateCStoreReceiveStream due to private fields (#357 #386)
* DicomClient multiple C-Store request cause exception when AsyncOps is not negotiated (#356 #400)
* Enable registration of private UIDs (#355 #387)
* DICOM Parse error - Stack empty (#342)
* Invalid abort upon exception in P-Data-TF PDU processing (#341 #401)
* Sufficient image creation when Bits Allocated does not match destination type size (#340 #350)
* Some Dicom Printer refuse print requests from fo-dicom (#336)
* DicomContentItem.Children() throws exception when there are no children (#332 #333)
* Functional changes in Dataset.Add, rename of ChangeTransferSyntax (#330 #343)
* Added support for more date/time formats (#328 #352)
* Exception if Storage Commitment N-Event Report response does not contain EventID tag  (#323 #329)
* ImageDisposableBase implicit destructor missing (#322 #326)
* Dicom Response Message should be sent using the same Presentation Context in the Request (#321)
* DicomDataset.Contains(DicomTag tag) matches on object, will not find private tags (#319 #351)
* Add DICOM VR Codes as constants (#315)
* DicomClient should be able to C-STORE non-Part 10 DICOM files (#306 #307)
* Incorrect dependency in fo-dicom.Universal.nuspec (#300 #301)
* GetDateTime method does not handle missing date and time tags (#299 #302)
* Print SCP sample reports exception due to missing ActionTypeID in N-ACTION response (#298 #308)
* Red and Blue bytes swapped in color images on iOS (#290 #291)
* Support creating DS Value elements from string and IByteBuffer (#288)
* Pixel Data not null-padded to even length (#284 #286)
* Merge core and platform assemblies (#280 #283)
* ChangeTransferSyntax throws an exception (J2k 16-bit -&gt; Jpeg Lossy P 4) (#277 #281)
* Merge DicomUID partial files (#268 #270)
* Wrong description for some tags (#266 #271)
* DicomFileMetaInformation overly intrusive (#265 #285)
* Type 3 property getters in DicomFileMetaInformation throw when tag not defined (#262 #264)
* Invalid DicomDateTime output format (#261 #269)
* NLog Formatted Logging Failing (#258 #260)
* .NET Core Library Build Request (#256 #294 #296 #297 #310 #311 #325 #334)
* Adaptations for fo-dicom on Unity platform (#251 #252 #253 #255 #257 #263 #287 #289 #292 #293)
* Log4net event logging config not working with AssemblyInfo.cs XMLConfigurator (#244 #248)
* Implement SOP Class Extended Negotiation (#241 #243 #304 #305)
* DicomClient.Send DicomAssociationRejectedException not working (#239 #249)
* Dicom.Platform.rd.xml file should be included as Embedded Resource (#237 #247)
* DicomIntegerString.Get&lt;T&gt;() throws for enums and non-int value types (#231 #212 #226)
* Upgrade dictionary to latest DICOM version 2016e (#229 #233 #245 #246 #317 #318 #360 #362 #372 #373)
* Deflate Transfersyntax (#227 #259)
* Use an editorconfig-file (#216 #215)
* Upgrade to Visual Studio 2015 toolset (#214 #217)
* Limited debug info for DicomDataset (#210 #211)
* Allow specifying AbstractSyntax distinct from RequestedSOPClassUID (#208 #209)
* Separate NuGet packages for all supported platforms (#206 #207 #275 #282)
* Support more date-time parser formats (#205)
* DicomDecimalString constructor fails with decimals if CurrentCulture has decimal commas (#202 #203)
* Add VR Other Long (OL) (#201 #232)
* Improved reliability in network operations (#199 #234 #312 #314 #316 #324)
* If DicomServer already running, get instance of them (#191 #250)
* Implement JSON serialization and deserialization of DICOM objects (#182 #186)
* Open and save DicomDirectory to Stream (#181 #235)
* Implement C-GET support (#180 #309)
* Exposing network infos (ip and port) in association (#173 #225 #377)
* Consider implementing DicomDataset.Clone() as "DeepClone" (#153 #313)
* Image compression/decompression for Mono and Xamarin (#128 #279 #295)

#### v2.0.2 (2/15/2016)
* "Index was outside the bounds of the array" in PrecalculatedLUT indexer (#219 #221)
* DicomReader reads past end of file if empty private sequence is last attribute in dataset (#220 #222)
* DicomReader reads past end of file if first private sequence item is zero length (#223 #224)

#### v2.0.1 (1/22/2016)
* DICOM CP-246 not handled correctly in DicomReader (#177 #192)
* Fix for #64 breaks parsing of valid datasets (#178 #184 #194)
* Invalid VR in explicit dataset leads to 'silent' stop (#179 #196)
* DicomDictionary.UnknownTag missing new VRs OD, UC and UR (#183 #185)
* DicomPixelData.Create is broken for signed pixel data with BitsAllocated != BitsStored (#187 #189)
* CompositeByteBuffer ArgumentException (#195 #198)

#### v2.0.0 (1/14/2016)
* Removed Modality Dicom Tag in Study Request (#166)
* Checking for valid Window Center and Window Width values before using in GrayscaleRenderOptions (#161 #163)
* Initialize managers automatically via reflection (#148 #149)
* Message Command Field Priority invalid for C-ECHO and all DIMSE-N Requests (#141 #143)
* Overlay data error corrections (#110 #138 #140)
* Report status for additional presentation contexts (#137 #139)
* Extended stop parsing functionality with support e.g. for sequence depth (#136 #142)
* Handle simultaneous use of explicit sequence length and sequence delimitation item (#64 #135)
* Parse error when encapsulated pixel data appears inside sequence item (#133 #134)
* Universal Windows Platform library with networking, imaging and transcoding capability (#118 #124 #125 #126 #132)
* Improved exception reporting for NLog (#121 #122)
* MetroLog connector is Portable Class Library (#119 #120)
* Fix of concurrency bugs in DicomDictionary (#114 #115 #151 #152)
* Xamarin Android platform library with imaging cabability (#113 #117)
* Xamarin iOS platform library with imaging cabability (#111 #112)
* Portable Core and platform-specific assemblies, including basic Mono implementation (#13 #93 #94 #60 #109)
* Network abstraction layer (#86 #106 #156 #159 #160 #157 #164 #158 #165 #167 #175)
* Transcoder abstraction layer (#102 #105)
* Synchronized LogManager API with other managers (#103 #104)
* Image abstraction layer (#83 #85 #92 #101 #144 #145 #150)
* I/O abstraction layer (#69 #78 #97 #100)
* Provide Task Asynchronous Pattern (async/await) for file I/O and network operations (#65 #90 #96 #98 #99 #107 #116 #130 #131)
* Provide NullLogger for disabled logging (#89 #91)
* Improved NuGet installation procedure for codec assemblies (#87 #88 #123)
* DICOM Dump can ignore private dictionary (#84)
* API for applying color LUT on grayscale image (#79 #81 #146 #147)
* Log4Net connector and NuGet package (#76 #77)
* JPEG, JPEG-LS and JPEG2000 source code updated to latest applicable version (#74 #75)
* Reverted memory mapped file implementation for image loading (#71 #72 #73)
* MetroLog connector and NuGet package (#59 #68)

#### v1.1.0 (8/10/2015)
* Enable configuration of default encoding in the DicomDatasetReaderObserver (#54)
* DicomDataset.Add(DicomTag, ...) method does not support multi-valued LO, PN, SH and UI tags (#51)
* Explicit VR file parsing failures due to strictness (#47)
* Overlay scaling in WPF images (#46)
* Prevent non-socket related exceptions from being swallowed (#45)
* Codec loading - add logging and default the search filter wildcard (#41)
* Use memory mapped file buffer to improve large image reading (#17)
* Improved reliability in search for native codec assemblies (#14)
* Consistent handling of Get&lt;T&gt; default values (#10)
* DICOM dictionary (tags and UIDs) updated to version 2015c (#9, #44)
* UC, UR and OD value representations added (#9, #48)
* Serilog support added; NLog and Serilog loggers moved to separate assemblies (#8, #34)
* Corrected Color32.B getter (#7)
* Upgraded to .NET 4.5 and C/C++ toolset v120 (#4)
* Use UTF-8 encoding where appropriate (#2, #20, #21)
* Fixed JPEG Codec memory corruption when encoding decoding on the same process for long period (#1)

#### v1.0.38 (withdrawn)
* Fix OW swap for single byte images
* Better handling of long duration and aborted connections
* Many imported extensions and bug fixes!

#### v1.0.37 (2/19/2014)
* Add DICOM Compare tool to project
* Add support for disabling TCP Nagle algorithm
* Better handling of aborted connections
* Fix some UID values containing encoding characters
* Fix extraction of embedded overlays
* Utility methods for calculating window/level
* Use number keys to change W/L calculation mode in dump utility
* Use O key to show/hide overlays in dump utility
* Fix byte swapping for Implicit VR single byte images

#### v1.0.36 (8/6/2013)
* Fix bug sorting private tags
* Ability to add private tags to dataset
* Better handling of improperly encoded private sequences
* Fix bug adding presentation contexts from requests
* Fix typo in N-Set response handler

#### v1.0.35 (7/5/2013)
* Fix bug adding presentation contexts with Implicit Little Endian syntax
* Add option to use the remote AE Title as the logger name
* Miscellaneous improvements and fixes

#### v1.0.34 (6/27/2013)
* Fix bug returning default value for zero length elements
* Fix exception when disposing DicomDirectory
* Fix menu bug in DICOM Dump utility when changing syntax to JPEG Lossless
* Fix bug matching private DICOM tags
* Add classes for basic structured report creation
* Ability to browse multiframe images in DICOM Dump utility
* Ability to recover when parsing invalid sequences
* Ability to parse improperly encoded private sequences

#### v1.0.33 (4/28/2013)
* Add logging abstraction layer to remove runtime dependency on NLog
* Fix bug reading duplicate entries in DICOM dictionary
* Fix bug storing AT values
* Fix bug sorting private DICOM tags
* Fix bug using custom DicomWriteOptions

#### v1.0.32 (3/12/2013)
* DICOM Media example by Hesham Desouky
* Move DicomFileScanner to Dicom.Media namespace
* Add WriteToConsole logging extension method
* Increase line length of dataset logging extension methods
* Fix reading of sequences in DICOMDIR files (Hesham Desouky)
* Improve rendering performance by precalculating grayscale LUT
* Ability to render single-bit images
* Fix hash code implementation for private tags
* Miscellaneous improvements and fixes

#### v1.0.31 (1/13/2013)
* Improved portability and fewer compiler warnings (Anders Gustafsson)
* Ensure frame buffers created by codecs have even length
* Import DicomFileScanner from mDCM
* Ability to save datasets and images in DICOM Dump utility
* Ability to change tranfer syntax in DICOM Dump utility
* Fix loss of embedded overlay data during compression
* Fix rendering of big endian images
* Miscellaneous improvements and fixes

#### v1.0.30 (1/1/2013)
* Fix bug rescaling DicomImage (Mahesh Dubey)
* Add rules for matching and transforming DICOM datasets
* Miscellaneous improvements and fixes

#### v1.0.29 (12/22/2012)
* Minor modifications to facilitate library porting to Windows Store apps (Anders Gustafsson)
* Convert unit tests to use MS Unit Testing framework
* Move DICOMDIR classes back to Dicom.Media namespace
* Change DicomDirectory Open/Save methods to be consistent with DicomFile usage
* Fix bug decoding single frame from a multiframe image (Mahesh Dubey)

#### v1.0.28 (12/12/2012)
* Display exception message in DICOM Dump for image rendering errors
* Remove serialization members
* Fix bug where frame is not added to OtherWordPixelData (Mahesh Dubey)
* Fix bug where exception is not thrown for out of range frame numbers in GetFrame() (Mahesh Dubey)
* Fix bug where internal transfer syntax is not set when transcoding file (Mahesh Dubey)
* Add request/response classes for DICOM Normalized services
* Change DicomCStoreRequest constructor to use SOP Class/Instance UIDs from dataset instead of FMI
* Experimental support for DICOM directory files (Hesham Desouky)

#### v1.0.27 (10/30/2012)
* Ensure that file handles are closed after opening or saving DICOM file
* Add ability to move file pointed to by FileReference
* Fix window/level settings not being applied to rendered DicomImage
* Fix processing order of received DIMSE responses
* Process P-Data-TF PDUs on ThreadPool
* Temporary fix for rendering JPEG compressed YBR images
* Fix Async Ops window for associations where it is not negotiated
* Fix bug reading Palette Color LUT with implicit length
* Support decompression and rendering of JPEG Process 2 images
* Enable modification of Window/Level in DicomImage

#### v1.0.26 (10/19/2012)
* Advanced DIMSE logging options for DicomService base class
* Advanced configuration options for P-Data-TF PDU buffer lengths
* Fix bug where final PDV may not be written to P-Data-TF PDU
* Fix bug reading DIMSE datasets from network

#### v1.0.25 (10/18/2012)
* Fix min/max pixel value calculation for unsigned 32-bit pixel values
* Fix collection modified exception when calculating group lengths
* Better handling of null values when adding elements to dataset
* Fix default values when accessing SS/US element values (Anders Gustafsson, Cureos AB)
* Fix decoding of JPEG2000 images with signed pixel data (Mahesh Dubey)
* Ability to decompress single frame from dataset (Mahesh Dubey)
* Use ThreadPoolQueue to process related response messages in order

#### v1.0.24 (10/01/2012)
* Change the default presentation context transfer syntax acceptance behavior to prefer the SCU proposed order
* Reject all presentation contexts that have not already been accepted or rejected when sending association accept
* Add finalizers to temp file classes to catch files not deleted at application exit
* Remove Exists() method from DicomDataset (duplicates functionality of Contains())
* Extension methods for recalculating and removing group length elements
* Force calculation of group lengths when writing File Meta Info and Command datasets
* Fix exception when attempting to display ROI overlays
* Add ability to extract embedded overlays from pixel data
* Detect incorrect transfer syntax in file meta info
* Add support for reading and displaying GE Private Implicit VR Big Endian syntax

#### v1.0.23 (09/26/2012)
* Fix W/L calculation creating negative window width
* Round VOI LUT values instead of casting away fraction
* Fix bug reading signed pixel data from buffer
* Fix encoding of JPEG2000 images with signed pixel data
* Throttle queueing of PDUs to prevent out of memory errors for very large datasets
* Better management of PDU buffer memory
* Better handling for irregular specific character sets
* Support displaying images without specified photometric interpretation
* Ability to read files without preamble or file meta information (including ACR-NEMA)

#### v1.0.22 (09/25/2012)
* Add Offending Element tags to C-Move response output
* Add exception handling for C-Store requests with unparsable datasets
* Handle ObjectDisposedExceptions in network operations
* Fix transcoding between uncompressed transfer syntaxes
* Don't parse values for IS and DS elements if returning string types
* Add AMICAS private tags (AMICAS0) to private dictionary
* Add support for 32-bit pixel data (Anders Gustafsson, Cureos AB)
* Better handling of default item in Get&lt;&gt; method (Anders Gustafsson, Cureos AB)
* Support opening DicomFile from Stream (Anders Gustafsson, Cureos AB)
* Add support SIGMOID VOI LUT function
* Better handling of size and position of image display window in DICOM Dump
* Fix calculation of W/L from smallest/largest pixel value elements
* Fix viewing of images with bits allocated == 16 and bits stored == 8
* Add support for image scaling in DicomImage
* Use library to scale images before displaying in DICOM Dump
* Calculate W/L from pixel data values if no defaults are available
* Add ability to Get&lt;&gt; Int32 values from US/SS elements
* Add ability to Get&lt;&gt; DicomVR and IByteBuffer from elements
* Add ability to Get&lt;&gt; byte[] from elements
* Add ability to render basic PALETTE COLOR images
* Fix unnecessary byte swap for 8-bit pixel data stored in OW
* Add DicomFileException to allow better chance of recovery from parse errors
* Add maximum PDU length to association output
* Fix major bug in writing PDataTF PDUs; improvements in performance and memory usage
* Add ability to propose additional transfer syntaxes in C-Store request

#### v1.0.21 (09/14/2012)
* Add connection close event and socket error handlers to DicomService
* Fix C-Store SCP example's constructor not passing logger

#### v1.0.20 (09/13/2012)
* Fix exception in DicomClient when releasing association

#### v1.0.19 (09/13/2012)
* Force passing of Logger to DicomService constructor (may be null)

#### v1.0.18 (09/13/2012)
* Print Offending Element values when outputing request to log
* Add ability to pass custom logger to DicomService based classes

#### v1.0.17 (09/12/2012)
* Check overlay group before attempting to load overlay data
* Add ability to copy value column to clipboard in DICOM Dump
* Fix DicomClient linger timeout and add release timeout

#### v1.0.16 (09/11/2012)
* Fix decompression of JPEG Baseline Process 1 images
* Fix conversion of YBR to RGB in JPEG compressed images
* Add ability to handle encapsulated OW pixel data
* Better handling of grayscale images without Window/Level in dataset

#### v1.0.15 (09/06/2012)
* Add ability to store user state object in DicomService based classes
* Add ability to store user state object in DicomClient
* Fix handling of UIDs in DicomCFindRequest
* Fix comparison of private DicomTags
* Add shortcut constructor for private DicomTags
* Handle null DicomDateRange in DicomDataset.Add()
* Modality Worklist C-Find helper method

#### v1.0.14 (09/05/2012)
* Fix bug in DicomDatasetReaderObserver handling zero length Specific Character Set elements
* Fix bug in DICOM Dump when displaying zero length UIDs
* Load implementation version from assembly info

#### v1.0.13 (09/04/2012)
* Add ability for library to create and manage temp files
* User state object for DIMSE requests and responses
* Fix reading of elements with unknown dictionary VR (Justin Wake)
* Fix handling of UIDs in DicomCMoveRequest (Justin Wake)
* Add version to file meta information
* Add support for multiframe images in DicomImage

#### v1.0.12 (08/27/2012)
* Add private dictionary to assembly
* Fix parsing errors when reading private dictionaries
* Fix reading of private tags
* Miscellaneous enhancements

#### v1.0.11 (08/23/2012)
* Accept unknown transfer syntaxes
* Add ability to write DICOM dataset to string

#### v1.0.10 (08/13/2012)
* Fix bug preloading dictionary from another assembly (Mahesh Dubey)
* Add name of UID to DICOM Dump elements
* Better error handling in GetDateTime method
* Persistent temporary file remover

#### v1.0.9 (08/02/2012)
* Parsing of Attribute Tag element type
* Fix bug displaying compressed images
* Add codec libraries as references to DICOM Dump utility
* Fix bug writing private sequence lengths
* Fix stack overflow when reading datasets with lots of sequences
* Fix big endian pixel data being swapped twice

#### v1.0.7 (07/26/2012)
* Fix exception when accessing overlay data
* Fix parsing of multi-value string elements
* Add option to display image in DICOM Dump utility
* Fix C-Store request from Conquest causing exception

#### v1.0.6 (07/24/2012)
* Don't throw exception for invalid UID characters
* Allow casting of OB & UN elements to value types

#### v1.0.5 (07/22/2012)
* Bug fixes
* DICOM Dump example project

#### v1.0.4 (07/18/2012)
* Make logger instance protected in DicomService
* Lock DICOM dictionary while loading
* Throw exception if no DICOM dictionary entry is found while adding element to dataset
* Fix bug where status is not being set in DIMSE response
* Fix bug in C-Store SCP where file is inaccessible
* Add C-Store SCP example project

#### v1.0.3 (07/11/2012)
* Fix parsing of explicit length sequences

#### v1.0.2 (07/07/2012)
* Image rendering
* Don't create offset table for datasets over 4Gb
* Regenerate dictionary and tags to include grouped elements such as overlays
* Fix bug in ByteBufferEnumerator

#### v1.0.1 (06/22/2012)
* Initial public release<|MERGE_RESOLUTION|>--- conflicted
+++ resolved
@@ -1,13 +1,10 @@
 #### v.4.0.3 (TBD)
 * Bug fix: Exception when opening a file with FileReadOption.SkipLargeTags (#893)
 * Bug fix: Do not open new associations on the existing TCP connection (#896)
-<<<<<<< HEAD
 * New feature: Add the ability to enforce a maximum number of DICOM requests per association to the new DICOM client (#898)
-=======
 * Add AutoValidate property also to DicomDirectory class.
 * Add support for timeout detection on DICOM requests. Events on Requests and DicomClient are thrown in case of timeout (#666, #236)
 * New Option MaxPDULength in DicomServiceOption.
->>>>>>> f0099066
 
 #### v.4.0.2 (7/30/2019)
 * Bug fix: prevent resource leak when DesktopNetworkListener waits for new TCP clients
