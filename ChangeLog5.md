#### 5.0.3 (TBD)
* Breaking change: subclasses of DicomService will have to pass an instance of DicomServiceDependencies along to the DicomService base constructor. This replaces the old LogManager / NetworkManager / TranscoderManager dependencies. (Implemented in the context of #1291)
* Breaking change: subclasses of DicomServer will have to pass an instance of DicomServerDependencies along to the DicomServer base constructor. This replaces the old NetworkManager / LogManager dependencies. (Implemented in the context of #1291)
* Added an extension to get a DateTimeOffset respecting the timezone info in the dataset (#1310)
* Fixed bug where anonymization threw an exception if a DicomTag of VR UI contained no value (#1308)
* Catch exception in logmessage, to avoid making the application crash because of logging (#1288)
* Fixed StreamByteBuffer to read an internally buffered stream completely (#1313)
<<<<<<< HEAD
* Add "AdvancedDicomClient". This "expert" API gives full control over the connection, association and requests when sending DICOM requests (#1144)
* Rewrite "DicomClient" based on the new AdvancedDicomClient. The state based implementation is gone. The public API has remained the same. (#1144)
=======
* Optimize performance and reduce memory allocations in network layer (#1291)
>>>>>>> dddcedce

#### 5.0.2 (2022-01-11)
* Update to DICOM Standard 2021e
* Fix issue where opening a DICOM file from a stream writes too much data when saving it again (#1264)
* Add possibility to read from streams without `Seek` like `BrowserFileStream` (#1218)
* Add method to convert an array of DicomDatasets into a json string (#1271)
* Improved bilinear interpolation
* Fix issue where sending a deflated DICOM file via C-STORE was sent inflated, causing errors (#1283) 
* Optimize performance and reduce memory allocations in network layer (#1267 and #1273)
* Enhance Association Request Timeout (#1284)
* Do not change target encoding for strings that are not encoded (#1301)

#### 5.0.1 (2021-11-11)

* Add generated API documentation for versions 4 and 5
* Fix IO Exception with >2GB images (#1148)
* Bug fix: Correct Source PDU Field in Association Abort Request (#984)
* Bug fix: Correct Person Name VR Json model (#1235)
* Vulnerability fix: Use secure version of `System.Text.Encodings.Web` package (#1223) 
* Change: `DicomFile.Open` now throws a `DicomFileException` if the file size is less than 132 bytes (#641)
* Add XML documentation to nuget package
* Change: Trying to add a DICOM element with invalid group ID to DICOM meta information now throws `DicomDataException` (#750)
* Bug fix: Prevent DicomJsonConverter from consuming root end object token (#1251)
* Add missing handling of UV, SV and OV in DicomDatasetReaderObserver.OnElement
* Drastically reduce memory consumption when saving a DICOM file
* Fix rendering of single color image

#### 5.0.0 (2021-09-13)

* Update to DICOM Standard 2021b (#1189)
* New helper classes to build up a volume from a stack and calculate stacks/slices out of this volume in arbitrary orientation
* Optional parameter in DicomFile.Open methods to define the limit of large object size (#958)
* Add initial support for code extensions (#43)
* Add possibility to register additional encodings via `DicomEncoding.RegisterEncoding()` 
* Do not validate VM for VRs OF, OL and OV (#1186)
* Add possibility to add values for the VRs UV, SV and OV
* Log warning messages on decoding errors (#1200)
* Bug fix: Anonymizer not parsing items in sequences (#1202)
* Fix anonymization of string values in private tags with VR UN

#### 5.0.0-alpha5 (2021-05-25)

* Add missing properties to IDicomClient interface (#1171)
* Fix unintended breaking change, where StringValue of tags with length 0 returned null, but should return string.empty.
* Be more tolerant to recognize Encoding by ignoring the difference of underscore and space.
* JsonDicom supports some VRs as number as well as as string. (#1161)
* Fix anonymizing private tags with explicit transfer syntax (#1181)
* Internal calculation of pixel values are done as double instead of int to avoid consequential errors when calculating (#1153)
* Fix: DicomDirectory did throw exception on calling constructor with no parameters (#1176)

#### 5.0.0-alpha4 (2021-03-01)

* Bug fix: No DICOM charset found for GB18030 in .NET Core (#1125)
* NLogManager constructor should be public (#1136)
* Update to DICOM Standard 2020e (#1132)
* Use Color32 instead of System.Drawing.Color (#1140)
* FrameGeometry is enhanced so that it also works for DX, CR or MG images. (#1138)
* DicomServerFactory missed the method overload to pass the userState object
* Private Creator UN tags are converted to LO (#1146)
* Bug fix: Ensure timeout detection can never stop prematurely
* Fix parsing of datasets with a final SequenceDelimiterItem at the end. (#1157)


#### 5.0.0-alpha3 and prior (2020-11-01)

##### Changes:

* There is only one library built in NetStandard 2.0 *fo-dicom.core*.*
* Use `Microsoft.Extensions.DependencyInjection`. There is an extension method to `IServiceCollection.AddDefaultDicomServices()` to add all default implementations for the required interfaces.
  * *IFileReferenceFactory:* creates a `IFileReference` instance. Is used internally whenever a Reference to a file is created.
  * *IImageManager:* creates a `IImage` instance. Default is `RawImageManager`, that returns a byte array. call  `IServiceCollection.UseImageManager<MyImageManager>()` to register an other implementation.
  * *ITranscoderManager:* manages the codecs, used by `DicomTranscoder`. Call `IServiceCollection.useTranscoderManager<MyTranscoderManager>()` to register an other implementation.
  * *ILogManager:* creates a concrete implementation of `ILogger`.
  * *INetworkManager:* creates a listner, opens streams or checks connection status.
  * *IDicomClientFactory:* is responsible to return an `IDicomClient` instance. This may be a new instance everytime or a reused instance per host or whateever.
  * *IDicomServerFactory:* creates server instances, manages available ports, etc.
* If there is no DI container provided, fo-dicom creates its own internally. To configure it, call `new DicomSetupBuilder().RegisterServices(s => ...).Build();`
  There are extension methods for this DicomSetupBuilder like `.SkipValidation()` or `SetDicomServiceLogging(logDataPdus, log DimseDataset)`.
  The new interface `IServiceProviderHost` manages, if there is an internal ServiceProvider or if to use a given Asp.Net Service Provider.
* DicomServer uses DI to create the instances of your `DicomService`. You can use constructor injection there.
* Make server providers asynchronous
* A new class `DicomClientOptions` holds all the options of a DicomClient to be passed instead of the huge list of parameters.
* `DicomServerRegistration` manages the started servers per IP/Port.
* Some little memory consumption emprovements in IByteBuffer classes.
* new methods in `IByteBuffer` to directly manipulate/use the data instead of copying it around multiple times.
* Include Json serialization/deserialization directly into *fo-dicom.core* based on `System.Text.Json`.
* Text encoding is now handled when a string is written into a network- or file-stream.
* Switch to IAsyncEnumerator using Microsoft.Bcl.AsyncInterfaces. LanguageVersion is set to 8.0. 
* internal: SCU now sends two presentation context per CStoreRequest: one with the original TS and one with the additional and the mandatory ImplicitLittleEndian. So the chance is higher to send the file without conversion. (#1048)
* Optimize DicomTag.GetHashCode()
* Bug fix: Prevent special characters in association requests from crashing Fellow Oak DICOM (#1104)
* Make DicomService more memory efficient. Use existing streams in PDU and do not create new Memorystreams for every PDU. (#1091)

##### Breaking changes:

* namespace changed from `Dicom` to `FellowOakDicom`
* `IOManager` is removed. Instead of calling `IOManager.CreateFileReference(path)` now directly create a new instance `new Filereference(path)`. The same is true for `DirecotryReference`.
* In general: all *Manager classes with their static `.SetImplementation` initializers have been replaced by Dependency Injection.
* By default there is only `RawImageManager` implementation for `IImageManager`. To have `WinFormsImageManager` or `WPFImageManager` you have to reference the package *fo-dicom.Imaging.Desktop*. To use `ImageSharpImageManager` you have to reference *fo-dicom.Imaging.ImageSharp*.
* There are only asynchronous server provider interfaces. All synchronous methods have been replaced by asynchronous.
* Instances of `DicomClient` and `DicomServer` are not created directly, but via a `DicomClientFactory` or a `DicomServerFactory`.
  If you are in a "DI-Environment" like Asp.Net, then inject a `IDicomClientFactory` instance and use this to create a DicomClient. otherwise call `DicomClientFactory.CreateDicomClient(...)`.  This is a wrapper around accessing the internal DI container , getting the registered IDicomClientFactory and then calling this. So this is more overhead.
* DicomServiceOptions cannot be passed as parameter to DicomServer constructor/factory any more, but the values of options have to be set to the created instance of DicomServer.
* Classes `DicomFileReader`, `DicomReader`, `DicomReaderCallbackObserver` etc are now internal instead of public, because the resulting Datasets are wrong/inconsistent and need further changes. Therefore its usage is dangerous for users. (#823)
* Removed obsolete methods/classes/properties
  * `DicomValidation.AutoValidation`: Call `DicomSetupBuilder.SkipValidation()` instead.
  * `Dicom.Network.DicomClient`: use `FellowOakDicom.Network.Client.DicomClient` instead.
  * `Dicom.Network.IDicomServiceUser`: use `IDicomClientConnection` instead.
  * `ChangeTransferSyntax(..)` extension methods for `DicomFile` and `DicomDataset`: use the method `Clone(..)` instead.
  * `DicomDataset.Get<T>`: use `GetValue`, `GetValues`, `GetSingleValue` or `GetSequence` instead.
  * `DicomDataset.AddOrUpdatePixelData`:  use `DicomPixelData.AddFrame(IByteBuffer)` to add pixel data to underlying dataset.
  * `DicomUID.Generate(name)`: use `DicomUID.Generate()` instead.
  * `DicomUID.IsValid(uid)`: use `DicomUID.IsValidUid(uid)` instead.
  * `DicomUIDGenerator.Generate()` and `DicomUIDGenerator.GenerateNew()`: use `DicomUIDGenerator.GenerateDerivedFromUUID()`
  * `DicomImage.Dataset`, `DicomImage.PixelData` and `DicomImage.PhotometricInterpretation`: do not load the DicomImage directly from filename if you also need access to the dataset, but load the DicomDataset from file first and then construct the DicomImage from this loaded DicomDataset. Then you can access both.
* DicomStringElement and derived classes do not have the "encoding" parameter in constructor, that takes a string-value
* DicomDataset.Add(OrUpdate) does not take an "encoding" parameter any more, instead the DicomDataset has a property `TextEncodings`, that is applied to all string-based tags.
* in update to DICOM2020e the keywords, that are provided by Nema, are used. therefore some DicomUID-Names changed.

   <|MERGE_RESOLUTION|>--- conflicted
+++ resolved
@@ -5,12 +5,9 @@
 * Fixed bug where anonymization threw an exception if a DicomTag of VR UI contained no value (#1308)
 * Catch exception in logmessage, to avoid making the application crash because of logging (#1288)
 * Fixed StreamByteBuffer to read an internally buffered stream completely (#1313)
-<<<<<<< HEAD
-* Add "AdvancedDicomClient". This "expert" API gives full control over the connection, association and requests when sending DICOM requests (#1144)
-* Rewrite "DicomClient" based on the new AdvancedDicomClient. The state based implementation is gone. The public API has remained the same. (#1144)
-=======
 * Optimize performance and reduce memory allocations in network layer (#1291)
->>>>>>> dddcedce
+* Add new API for expert DICOM client connections/associations. This new API gives full control over the connection, association and requests when sending DICOM requests (#1144)
+* Rewrite "DicomClient" based on the new advanced API. The state based implementation is gone. The public API has remained the same. (#1144)
 
 #### 5.0.2 (2022-01-11)
 * Update to DICOM Standard 2021e
