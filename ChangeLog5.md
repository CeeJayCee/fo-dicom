#### 5.0.3 (TBD)
* JsonDicomConverter allows serializing DS/IS dicom item with invalid values when autoValidate is False. (#1354)
* Breaking change: subclasses of DicomService will have to pass an instance of DicomServiceDependencies along to the DicomService base constructor. This replaces the old LogManager / NetworkManager / TranscoderManager dependencies. (Implemented in the context of #1291)
* Breaking change: subclasses of DicomServer will have to pass an instance of DicomServerDependencies along to the DicomServer base constructor. This replaces the old NetworkManager / LogManager dependencies. (Implemented in the context of #1291)
* Added an extension to get a DateTimeOffset respecting the timezone info in the dataset (#1310)
* Fixed bug where anonymization threw an exception if a DicomTag of VR UI contained no value (#1308)
* Catch exception in logmessage, to avoid making the application crash because of logging (#1288)
* Fixed StreamByteBuffer to read an internally buffered stream completely (#1313)
* Optimize performance and reduce memory allocations in network layer (#1291)
<<<<<<< HEAD
* Improve handling of dropped connections (#1332)
=======
* Fixed bug where disposal of DicomService could throw an exception if the buffered write stream still had content (#1319)
>>>>>>> e325f3af

#### 5.0.2 (2022-01-11)
* Update to DICOM Standard 2021e
* Fix issue where opening a DICOM file from a stream writes too much data when saving it again (#1264)
* Add possibility to read from streams without `Seek` like `BrowserFileStream` (#1218)
* Add method to convert an array of DicomDatasets into a json string (#1271)
* Improved bilinear interpolation
* Fix issue where sending a deflated DICOM file via C-STORE was sent inflated, causing errors (#1283) 
* Optimize performance and reduce memory allocations in network layer (#1267 and #1273)
* Enhance Association Request Timeout (#1284)
* Do not change target encoding for strings that are not encoded (#1301)

#### 5.0.1 (2021-11-11)

* Add generated API documentation for versions 4 and 5
* Fix IO Exception with >2GB images (#1148)
* Bug fix: Correct Source PDU Field in Association Abort Request (#984)
* Bug fix: Correct Person Name VR Json model (#1235)
* Vulnerability fix: Use secure version of `System.Text.Encodings.Web` package (#1223) 
* Change: `DicomFile.Open` now throws a `DicomFileException` if the file size is less than 132 bytes (#641)
* Add XML documentation to nuget package
* Change: Trying to add a DICOM element with invalid group ID to DICOM meta information now throws `DicomDataException` (#750)
* Bug fix: Prevent DicomJsonConverter from consuming root end object token (#1251)
* Add missing handling of UV, SV and OV in DicomDatasetReaderObserver.OnElement
* Drastically reduce memory consumption when saving a DICOM file
* Fix rendering of single color image

#### 5.0.0 (2021-09-13)

* Update to DICOM Standard 2021b (#1189)
* New helper classes to build up a volume from a stack and calculate stacks/slices out of this volume in arbitrary orientation
* Optional parameter in DicomFile.Open methods to define the limit of large object size (#958)
* Add initial support for code extensions (#43)
* Add possibility to register additional encodings via `DicomEncoding.RegisterEncoding()` 
* Do not validate VM for VRs OF, OL and OV (#1186)
* Add possibility to add values for the VRs UV, SV and OV
* Log warning messages on decoding errors (#1200)
* Bug fix: Anonymizer not parsing items in sequences (#1202)
* Fix anonymization of string values in private tags with VR UN

#### 5.0.0-alpha5 (2021-05-25)

* Add missing properties to IDicomClient interface (#1171)
* Fix unintended breaking change, where StringValue of tags with length 0 returned null, but should return string.empty.
* Be more tolerant to recognize Encoding by ignoring the difference of underscore and space.
* JsonDicom supports some VRs as number as well as as string. (#1161)
* Fix anonymizing private tags with explicit transfer syntax (#1181)
* Internal calculation of pixel values are done as double instead of int to avoid consequential errors when calculating (#1153)
* Fix: DicomDirectory did throw exception on calling constructor with no parameters (#1176)

#### 5.0.0-alpha4 (2021-03-01)

* Bug fix: No DICOM charset found for GB18030 in .NET Core (#1125)
* NLogManager constructor should be public (#1136)
* Update to DICOM Standard 2020e (#1132)
* Use Color32 instead of System.Drawing.Color (#1140)
* FrameGeometry is enhanced so that it also works for DX, CR or MG images. (#1138)
* DicomServerFactory missed the method overload to pass the userState object
* Private Creator UN tags are converted to LO (#1146)
* Bug fix: Ensure timeout detection can never stop prematurely
* Fix parsing of datasets with a final SequenceDelimiterItem at the end. (#1157)


#### 5.0.0-alpha3 and prior (2020-11-01)

##### Changes:

* There is only one library built in NetStandard 2.0 *fo-dicom.core*.*
* Use `Microsoft.Extensions.DependencyInjection`. There is an extension method to `IServiceCollection.AddDefaultDicomServices()` to add all default implementations for the required interfaces.
  * *IFileReferenceFactory:* creates a `IFileReference` instance. Is used internally whenever a Reference to a file is created.
  * *IImageManager:* creates a `IImage` instance. Default is `RawImageManager`, that returns a byte array. call  `IServiceCollection.UseImageManager<MyImageManager>()` to register an other implementation.
  * *ITranscoderManager:* manages the codecs, used by `DicomTranscoder`. Call `IServiceCollection.useTranscoderManager<MyTranscoderManager>()` to register an other implementation.
  * *ILogManager:* creates a concrete implementation of `ILogger`.
  * *INetworkManager:* creates a listner, opens streams or checks connection status.
  * *IDicomClientFactory:* is responsible to return an `IDicomClient` instance. This may be a new instance everytime or a reused instance per host or whateever.
  * *IDicomServerFactory:* creates server instances, manages available ports, etc.
* If there is no DI container provided, fo-dicom creates its own internally. To configure it, call `new DicomSetupBuilder().RegisterServices(s => ...).Build();`
  There are extension methods for this DicomSetupBuilder like `.SkipValidation()` or `SetDicomServiceLogging(logDataPdus, log DimseDataset)`.
  The new interface `IServiceProviderHost` manages, if there is an internal ServiceProvider or if to use a given Asp.Net Service Provider.
* DicomServer uses DI to create the instances of your `DicomService`. You can use constructor injection there.
* Make server providers asynchronous
* A new class `DicomClientOptions` holds all the options of a DicomClient to be passed instead of the huge list of parameters.
* `DicomServerRegistration` manages the started servers per IP/Port.
* Some little memory consumption emprovements in IByteBuffer classes.
* new methods in `IByteBuffer` to directly manipulate/use the data instead of copying it around multiple times.
* Include Json serialization/deserialization directly into *fo-dicom.core* based on `System.Text.Json`.
* Text encoding is now handled when a string is written into a network- or file-stream.
* Switch to IAsyncEnumerator using Microsoft.Bcl.AsyncInterfaces. LanguageVersion is set to 8.0. 
* internal: SCU now sends two presentation context per CStoreRequest: one with the original TS and one with the additional and the mandatory ImplicitLittleEndian. So the chance is higher to send the file without conversion. (#1048)
* Optimize DicomTag.GetHashCode()
* Bug fix: Prevent special characters in association requests from crashing Fellow Oak DICOM (#1104)
* Make DicomService more memory efficient. Use existing streams in PDU and do not create new Memorystreams for every PDU. (#1091)

##### Breaking changes:

* namespace changed from `Dicom` to `FellowOakDicom`
* `IOManager` is removed. Instead of calling `IOManager.CreateFileReference(path)` now directly create a new instance `new Filereference(path)`. The same is true for `DirecotryReference`.
* In general: all *Manager classes with their static `.SetImplementation` initializers have been replaced by Dependency Injection.
* By default there is only `RawImageManager` implementation for `IImageManager`. To have `WinFormsImageManager` or `WPFImageManager` you have to reference the package *fo-dicom.Imaging.Desktop*. To use `ImageSharpImageManager` you have to reference *fo-dicom.Imaging.ImageSharp*.
* There are only asynchronous server provider interfaces. All synchronous methods have been replaced by asynchronous.
* Instances of `DicomClient` and `DicomServer` are not created directly, but via a `DicomClientFactory` or a `DicomServerFactory`.
  If you are in a "DI-Environment" like Asp.Net, then inject a `IDicomClientFactory` instance and use this to create a DicomClient. otherwise call `DicomClientFactory.CreateDicomClient(...)`.  This is a wrapper around accessing the internal DI container , getting the registered IDicomClientFactory and then calling this. So this is more overhead.
* DicomServiceOptions cannot be passed as parameter to DicomServer constructor/factory any more, but the values of options have to be set to the created instance of DicomServer.
* Classes `DicomFileReader`, `DicomReader`, `DicomReaderCallbackObserver` etc are now internal instead of public, because the resulting Datasets are wrong/inconsistent and need further changes. Therefore its usage is dangerous for users. (#823)
* Removed obsolete methods/classes/properties
  * `DicomValidation.AutoValidation`: Call `DicomSetupBuilder.SkipValidation()` instead.
  * `Dicom.Network.DicomClient`: use `FellowOakDicom.Network.Client.DicomClient` instead.
  * `Dicom.Network.IDicomServiceUser`: use `IDicomClientConnection` instead.
  * `ChangeTransferSyntax(..)` extension methods for `DicomFile` and `DicomDataset`: use the method `Clone(..)` instead.
  * `DicomDataset.Get<T>`: use `GetValue`, `GetValues`, `GetSingleValue` or `GetSequence` instead.
  * `DicomDataset.AddOrUpdatePixelData`:  use `DicomPixelData.AddFrame(IByteBuffer)` to add pixel data to underlying dataset.
  * `DicomUID.Generate(name)`: use `DicomUID.Generate()` instead.
  * `DicomUID.IsValid(uid)`: use `DicomUID.IsValidUid(uid)` instead.
  * `DicomUIDGenerator.Generate()` and `DicomUIDGenerator.GenerateNew()`: use `DicomUIDGenerator.GenerateDerivedFromUUID()`
  * `DicomImage.Dataset`, `DicomImage.PixelData` and `DicomImage.PhotometricInterpretation`: do not load the DicomImage directly from filename if you also need access to the dataset, but load the DicomDataset from file first and then construct the DicomImage from this loaded DicomDataset. Then you can access both.
* DicomStringElement and derived classes do not have the "encoding" parameter in constructor, that takes a string-value
* DicomDataset.Add(OrUpdate) does not take an "encoding" parameter any more, instead the DicomDataset has a property `TextEncodings`, that is applied to all string-based tags.
* in update to DICOM2020e the keywords, that are provided by Nema, are used. therefore some DicomUID-Names changed.

   <|MERGE_RESOLUTION|>--- conflicted
+++ resolved
@@ -7,11 +7,8 @@
 * Catch exception in logmessage, to avoid making the application crash because of logging (#1288)
 * Fixed StreamByteBuffer to read an internally buffered stream completely (#1313)
 * Optimize performance and reduce memory allocations in network layer (#1291)
-<<<<<<< HEAD
+* Fixed bug where disposal of DicomService could throw an exception if the buffered write stream still had content (#1319)
 * Improve handling of dropped connections (#1332)
-=======
-* Fixed bug where disposal of DicomService could throw an exception if the buffered write stream still had content (#1319)
->>>>>>> e325f3af
 
 #### 5.0.2 (2022-01-11)
 * Update to DICOM Standard 2021e
