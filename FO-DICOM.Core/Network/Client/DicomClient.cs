// Copyright (c) 2012-2021 fo-dicom contributors.
// Licensed under the Microsoft Public License (MS-PL).

using FellowOakDicom.Log;
using FellowOakDicom.Network.Client.Advanced.Association;
using FellowOakDicom.Network.Client.Advanced.Connection;
using FellowOakDicom.Network.Client.EventArguments;
using FellowOakDicom.Network.Client.States;
using System;
using System.Collections.Concurrent;
using System.Collections.Generic;
using System.Linq;
using System.Runtime.CompilerServices;
using System.Runtime.ExceptionServices;
using System.Text;
using System.Threading;
using System.Threading.Tasks;
<<<<<<< HEAD
using FellowOakDicom.Imaging.Codec;
using FellowOakDicom.Memory;
using FellowOakDicom.Network.Client.EventArguments;
using FellowOakDicom.Network.Client.States;
using Microsoft.Extensions.Logging;
=======
>>>>>>> 247d3aa0

namespace FellowOakDicom.Network.Client
{
    public interface IDicomClient
    {
        /// <summary>
        /// DICOM host.
        /// </summary>
        string Host { get; }

        /// <summary>
        /// Port.
        /// </summary>
        int Port { get; }

        /// <summary>
        /// True if TLS security should be enabled, false otherwise.
        /// </summary>
        bool UseTls { get; }

        /// <summary>
        /// Calling Application Entity Title.
        /// </summary>
        string CallingAe { get; }

        /// <summary>
        /// Called Application Entity Title.
        /// </summary>
        string CalledAe { get; }

        /// <summary>
        /// Gets or sets the logger that will be used by this DicomClient
        /// </summary>
        ILogger Logger { get; set; }

        /// <summary>
        /// Gets or sets options to control behavior of <see cref="DicomService"/> base class.
        /// </summary>
        DicomServiceOptions ServiceOptions { get; }

        /// <summary>
        /// Gets or sets options to control behavior of this DICOM client.
        /// </summary>
        DicomClientOptions ClientOptions { get; }

        /// <summary>
        /// Gets or sets additional presentation contexts to negotiate with association.
        /// </summary>
        List<DicomPresentationContext> AdditionalPresentationContexts { get; set; }

        /// <summary>
        /// Gets or sets extended negotiation items to negotiate with association.
        /// </summary>
        List<DicomExtendedNegotiation> AdditionalExtendedNegotiations { get; set; }

        /// <summary>
        /// Gets or sets the fallback encoding.
        /// </summary>
        Encoding FallbackEncoding { get; set; }

        /// <summary>
        /// Gets or sets the handler of a client C-STORE request.
        /// </summary>
        DicomClientCStoreRequestHandler OnCStoreRequest { get; set; }

        /// <summary>
        /// Gets or sets the handler of  client N-EVENT-REPORT-RQ
        /// </summary>
        DicomClientNEventReportRequestHandler OnNEventReportRequest { get; set; }

        /// <summary>
<<<<<<< HEAD
        /// Gets the network manager that will be used to open connections.
        /// </summary>
        INetworkManager NetworkManager { get; }

        /// <summary>
        /// Gets the transcoder manager that will be used to transcode incoming or outgoing DICOM files.
        /// </summary>
        ITranscoderManager TranscoderManager { get; }

        /// <summary>
        /// The memory provider that will be used to allocate memory when sending and receiving messages
        /// </summary>
        IMemoryProvider MemoryProvider { get; }
        
        /// <summary>
=======
>>>>>>> 247d3aa0
        /// Gets whether a new send invocation is required. Send needs to be called if there are requests in queue and client is not connected.
        /// </summary>
        bool IsSendRequired { get; }

        /// <summary>
        /// The factory that is responsible for creating loggers
        /// </summary>
        ILoggerFactory LoggerFactory { get; }

        /// <summary>
        /// Triggers when an association is accepted
        /// </summary>
        event EventHandler<AssociationAcceptedEventArgs> AssociationAccepted;

        /// <summary>
        /// Triggers when an association is rejected.
        /// </summary>
        event EventHandler<AssociationRejectedEventArgs> AssociationRejected;

        /// <summary>
        /// Representation of the DICOM association released event.
        /// </summary>
        event EventHandler AssociationReleased;

        /// <summary>
        /// Representation of the DICOM association request timed out event.
        /// </summary>
        event EventHandler<AssociationRequestTimedOutEventArgs> AssociationRequestTimedOut;

        /// <summary>
        /// Whenever the DICOM client changes state, an event will be emitted containing the old state and the new state.
        /// The current DICOM client implementation is no longer state based, and has been rewritten as a wrapper around the new <see cref="IAdvancedDicomClientConnection"/>
        /// This event handler is still supported for backwards compatibility reasons, but may be removed in the future.
        /// </summary>
        [Obsolete(nameof(StateChanged) + " is an artifact of an older state-based implementation of the DicomClient and will be deleted in the future. It only exists today for backwards compatibility purposes")]
        event EventHandler<StateChangedEventArgs> StateChanged;

        /// <summary>
        /// Triggered when a DICOM request times out.
        /// </summary>
        event EventHandler<RequestTimedOutEventArgs> RequestTimedOut;

        /// <summary>
        /// Set negotiation asynchronous operations.
        /// </summary>
        /// <param name="invoked">Asynchronous operations invoked.</param>
        /// <param name="performed">Asynchronous operations performed.</param>
        void NegotiateAsyncOps(int invoked = 0, int performed = 0);

        /// <summary>
        /// Enqueues a new DICOM request for execution.
        /// </summary>
        /// <param name="dicomRequest">The DICOM request to send</param>
        Task AddRequestAsync(DicomRequest dicomRequest);

        /// <summary>
        /// Enqueues new DICOM requests for execution.
        /// When you have many requests, this method is recommended over calling <see cref="AddRequestAsync"/> multiple times.
        /// </summary>
        /// <param name="dicomRequests">The DICOM requests to send</param>
        Task AddRequestsAsync(IEnumerable<DicomRequest> dicomRequests);

        /// <summary>
        /// Sends existing requests to DICOM service. Note that subsequent calls, when the DICOM client is already sending its requests, will be completely ignored.
        /// If you want to cancel the process, be sure to cancel the cancellation token that was passed into the first call.
        /// </summary>
        /// <param name="cancellationToken">The cancellation token that can abort the send process if necessary</param>
        /// <param name="cancellationMode">The cancellation mode that determines the cancellation behavior</param>
        Task SendAsync(CancellationToken cancellationToken = default(CancellationToken),
            DicomClientCancellationMode cancellationMode = DicomClientCancellationMode.ImmediatelyReleaseAssociation);
    }      

    public class DicomClient : IDicomClient
    {
        private readonly IAdvancedDicomClientConnectionFactory _advancedDicomClientConnectionFactory;
        private ILogger _logger;
        private DicomClientState _state;
        private long _isSending;
        private readonly Tasks.AsyncManualResetEvent _hasMoreRequests;

        internal ConcurrentQueue<StrongBox<DicomRequest>> QueuedRequests { get; }
        
        internal int AsyncInvoked { get; private set; }
        internal int AsyncPerformed { get; private set; }

        public string Host { get; }
        public int Port { get; }
        public bool UseTls { get; }
        public string CallingAe { get; }
        public string CalledAe { get; }
        
        public bool IsSendRequired => _isSending == 0 && QueuedRequests.Any();

        public ILogger Logger
        {
            get => _logger;
            set => _logger = value ?? throw new ArgumentNullException(nameof(value));
        }

        public DicomClientOptions ClientOptions { get; set; }
        public DicomServiceOptions ServiceOptions { get; set; }
        public List<DicomPresentationContext> AdditionalPresentationContexts { get; set; }
        public List<DicomExtendedNegotiation> AdditionalExtendedNegotiations { get; set; }
        public Encoding FallbackEncoding { get; set; }
        public DicomClientCStoreRequestHandler OnCStoreRequest { get; set; }
        public DicomClientNEventReportRequestHandler OnNEventReportRequest { get; set; }
<<<<<<< HEAD
        public INetworkManager NetworkManager { get; }
        public ILoggerFactory LoggerFactory { get; }
        public ITranscoderManager TranscoderManager { get; }
        public IMemoryProvider MemoryProvider { get; }
=======
>>>>>>> 247d3aa0

        public event EventHandler<AssociationAcceptedEventArgs> AssociationAccepted;
        public event EventHandler<AssociationRejectedEventArgs> AssociationRejected;
        public event EventHandler<AssociationRequestTimedOutEventArgs> AssociationRequestTimedOut;
        public event EventHandler AssociationReleased;
        
        public event EventHandler<StateChangedEventArgs> StateChanged;
        public event EventHandler<RequestTimedOutEventArgs> RequestTimedOut;

        /// <summary>
        /// Initializes an instance of <see cref="DicomClient"/>.
        /// </summary>
        /// <param name="host">DICOM host.</param>
        /// <param name="port">Port.</param>
        /// <param name="useTls">True if TLS security should be enabled, false otherwise.</param>
        /// <param name="callingAe">Calling Application Entity Title.</param>
        /// <param name="calledAe">Called Application Entity Title.</param>
        /// <param name="clientOptions">The options that further modify the behavior of this DICOM client</param>
        /// <param name="serviceOptions">The options that modify the behavior of the base DICOM service</param>
<<<<<<< HEAD
        /// <param name="networkManager">The network manager that will be used to connect to the DICOM server</param>
        /// <param name="loggerFactory">The log manager that will be used to extract a default logger</param>
        /// <param name="transcoderManager">The transcoder manager that will be used to transcode incoming or outgoing DICOM files</param>
        /// <param name="memoryProvider">The memory provider that will be used to allocate memory when sending and receiving messages</param>
        public DicomClient(string host, int port, bool useTls, string callingAe, string calledAe,
            DicomClientOptions clientOptions,
            DicomServiceOptions serviceOptions,
            INetworkManager networkManager,
            ILoggerFactory loggerFactory,
            ITranscoderManager transcoderManager,
            IMemoryProvider memoryProvider)
=======
        /// <param name="logger">The logger</param>
        /// <param name="advancedDicomClientConnectionFactory">The advanced DICOM client factory that will be used to actually send the requests</param>
        public DicomClient(string host, int port, bool useTls, string callingAe, string calledAe,
            DicomClientOptions clientOptions,
            DicomServiceOptions serviceOptions,
            ILogger logger,
            IAdvancedDicomClientConnectionFactory advancedDicomClientConnectionFactory)
>>>>>>> 247d3aa0
        {
            Host = host;
            Port = port;
            UseTls = useTls;
            CallingAe = callingAe;
            CalledAe = calledAe;
            ClientOptions = clientOptions;
            ServiceOptions = serviceOptions;
            QueuedRequests = new ConcurrentQueue<StrongBox<DicomRequest>>();
            AdditionalPresentationContexts = new List<DicomPresentationContext>();
            AdditionalExtendedNegotiations = new List<DicomExtendedNegotiation>();
            AsyncInvoked = 1;
            AsyncPerformed = 1;
<<<<<<< HEAD
            State = new DicomClientIdleState(this);
            NetworkManager = networkManager ?? throw new ArgumentNullException(nameof(networkManager));
            LoggerFactory = loggerFactory ?? throw new ArgumentNullException(nameof(loggerFactory));
            TranscoderManager = transcoderManager ?? throw new ArgumentNullException(nameof(transcoderManager));
            MemoryProvider = memoryProvider ?? throw new ArgumentNullException(nameof(memoryProvider));
            Logger = loggerFactory.CreateLogger("FellowOakDicom.Network");
=======
            
            _logger = logger ?? throw new ArgumentNullException(nameof(logger));
            _advancedDicomClientConnectionFactory = advancedDicomClientConnectionFactory ?? throw new ArgumentNullException(nameof(advancedDicomClientConnectionFactory));
            _state = DicomClientIdleState.Instance;
            _isSending = 0;
            _hasMoreRequests = new Tasks.AsyncManualResetEvent();
>>>>>>> 247d3aa0
        }

        public void NegotiateAsyncOps(int invoked = 0, int performed = 0)
        {
            AsyncInvoked = invoked;
            AsyncPerformed = performed;
        }

        public Task AddRequestAsync(DicomRequest dicomRequest)
        {
<<<<<<< HEAD
            Task InternalTransition()
            {
                var oldState = State;

                Logger.LogDebug($"[{oldState}] --> [{newState}]");

                oldState.Dispose();

                State = newState ?? throw new ArgumentNullException(nameof(newState));

                StateChanged?.Invoke(this, new StateChangedEventArgs(oldState, newState));
=======
            QueuedRequests.Enqueue(new StrongBox<DicomRequest>(dicomRequest));
            
            _hasMoreRequests.Set();
            
            return Task.CompletedTask;
        }
>>>>>>> 247d3aa0

        public Task AddRequestsAsync(IEnumerable<DicomRequest> dicomRequests)
        {
            if (dicomRequests == null)
            {
                return Task.CompletedTask;
            }

            foreach (DicomRequest dicomRequest in dicomRequests)
            {
                if (dicomRequest == null)
                {
                    continue;
                }

                QueuedRequests.Enqueue(new StrongBox<DicomRequest>(dicomRequest));
            }
            
            _hasMoreRequests.Set();

            return Task.CompletedTask;
        }



        public async Task SendAsync(CancellationToken cancellationToken = default,
            DicomClientCancellationMode cancellationMode = DicomClientCancellationMode.ImmediatelyReleaseAssociation)
        {
            if (Interlocked.CompareExchange(ref _isSending, 1, 0) != 0)
            {
                // Already sending
                return;
            }
            
            try
            {
                var exception = (Exception)null;
                var maximumNumberOfRequestsPerAssociation = ClientOptions.MaximumNumberOfRequestsPerAssociation ?? int.MaxValue;
                var maximumNumberOfConsecutiveTimedOutAssociationRequests = ClientOptions.MaximumNumberOfConsecutiveTimedOutAssociationRequests;
                var numberOfConsecutiveTimedOutAssociationRequests = 0;
                var requestsToRetry = new List<DicomRequest>();

                while (!cancellationToken.IsCancellationRequested
                       && !(QueuedRequests.IsEmpty && requestsToRetry.Count == 0)
                       && exception == null)
                {
                    IAdvancedDicomClientConnection connection = null;
                    IAdvancedDicomClientAssociation association = null;
                    try
                    {
                        var connectionRequest = new AdvancedDicomClientConnectionRequest
                        {
                            Logger = Logger,
                            FallbackEncoding = FallbackEncoding,
                            DicomServiceOptions = ServiceOptions,
                            NetworkStreamCreationOptions = new NetworkStreamCreationOptions
                            {
                                Host = Host,
                                Port = Port,
                                UseTls = UseTls,
                                NoDelay = ServiceOptions.TcpNoDelay,
                                IgnoreSslPolicyErrors = ServiceOptions.IgnoreSslPolicyErrors,
                                Timeout = TimeSpan.FromMilliseconds(ClientOptions.AssociationRequestTimeoutInMs)
                            },
                            RequestHandlers = new AdvancedDicomClientConnectionRequestHandlers
                            {
                                OnCStoreRequest = OnCStoreRequest,
                                OnNEventReportRequest = OnNEventReportRequest
                            }
                        };

                        SetState(DicomClientConnectState.Instance);

                        connection = await _advancedDicomClientConnectionFactory.OpenConnectionAsync(connectionRequest, cancellationToken).ConfigureAwait(false);

                        SetState(DicomClientRequestAssociationState.Instance);

                        var requests = new List<DicomRequest>();
                        requests.AddRange(requestsToRetry);
                        requestsToRetry.Clear();
                        var numberOfRequests = requests.Count;

                        while (numberOfRequests < maximumNumberOfRequestsPerAssociation
                               && QueuedRequests.TryDequeue(out var request))
                        {
                            requests.Add(request.Value);
                            numberOfRequests++;
                        }
                        
                        _hasMoreRequests.Reset();

                        var associationRequest = new AdvancedDicomClientAssociationRequest
                        {
                            CallingAE = CallingAe,
                            CalledAE = CalledAe,
                            MaxAsyncOpsInvoked = AsyncInvoked,
                            MaxAsyncOpsPerformed = AsyncPerformed,
                        };

                        foreach (var request in requests)
                        {
                            associationRequest.PresentationContexts.AddFromRequest(request);
                            associationRequest.ExtendedNegotiations.AddFromRequest(request);
                        }

                        foreach (var context in AdditionalPresentationContexts)
                        {
                            associationRequest.PresentationContexts.Add(
                                context.AbstractSyntax,
                                context.UserRole,
                                context.ProviderRole,
                                context.GetTransferSyntaxes().ToArray());
                        }

                        foreach (var extendedNegotiation in AdditionalExtendedNegotiations)
                        {
                            associationRequest.ExtendedNegotiations.AddOrUpdate(
                                extendedNegotiation.SopClassUid,
                                extendedNegotiation.RequestedApplicationInfo,
                                extendedNegotiation.ServiceClassUid,
                                extendedNegotiation.RelatedGeneralSopClasses.ToArray());
                        }

                        using (var timeoutCts = new CancellationTokenSource(TimeSpan.FromMilliseconds(ClientOptions.AssociationRequestTimeoutInMs)))
                        using (var combinedCts = CancellationTokenSource.CreateLinkedTokenSource(timeoutCts.Token, cancellationToken))
                        {
                            try
                            {
                                association = await connection.OpenAssociationAsync(associationRequest, combinedCts.Token).ConfigureAwait(false);
                                numberOfConsecutiveTimedOutAssociationRequests = 0;
                            }
                            catch (OperationCanceledException)
                            {
                                // If the original cancellation token triggered, stop sending ASAP
                                if (cancellationToken.IsCancellationRequested)
                                {
                                    throw;
                                }

                                // If the original cancellation token did not trigger, it must have been a timeout that lead us here
                                // we keep track of how many consecutive times this happens
                                numberOfConsecutiveTimedOutAssociationRequests++;
                                
                                AssociationRequestTimedOut?.Invoke(this, new AssociationRequestTimedOutEventArgs(
                                    ClientOptions.AssociationRequestTimeoutInMs,
                                    numberOfConsecutiveTimedOutAssociationRequests,
                                    maximumNumberOfConsecutiveTimedOutAssociationRequests
                                ));

                                if (numberOfConsecutiveTimedOutAssociationRequests >= maximumNumberOfConsecutiveTimedOutAssociationRequests)
                                {
                                    // stop sending when we reach the limit
                                    throw new DicomAssociationRequestTimedOutException(
                                        ClientOptions.AssociationRequestTimeoutInMs,
                                numberOfConsecutiveTimedOutAssociationRequests
                                    );
                                }

                                // Save the requests to retry, otherwise they are lost because we already extracted them from QueuedRequests
                                requestsToRetry.AddRange(requests);

                                // try again
                                continue;
                            }
                        }

                        AssociationAccepted?.Invoke(this, new AssociationAcceptedEventArgs(association.Association));

                        while (requests.Count > 0 && exception == null)
                        {
                            cancellationToken.ThrowIfCancellationRequested();

                            SetState(DicomClientSendingRequestsState.Instance);

                            _logger.Debug("Queueing {NumberOfRequests} requests", requests.Count);
                            var sendTasks = new List<Task>(requests.Count);
                            
                            // Try to send all tasks immediately, this could work depending on the nr of requests and the async ops invoked setting
                            foreach(var request in requests)
                            {
                                sendTasks.Add(SendRequestAsync(association, request, cancellationToken));
                            }

                            // Now wait for the requests to complete
                            await Task.WhenAll(sendTasks).ConfigureAwait(false);
                            
                            requests.Clear();

                            // If more requests were queued since we started, try to send those too over the same association
                            while (numberOfRequests < maximumNumberOfRequestsPerAssociation
                                   && QueuedRequests.TryDequeue(out var request))
                            {
                                cancellationToken.ThrowIfCancellationRequested();

                                requests.Add(request.Value);

                                numberOfRequests++;
                            }

                            _hasMoreRequests.Reset();
                            
                            // Linger behavior: if the queue is empty, wait for a bit before closing the association
                            if (requests.Count == 0
                                && numberOfRequests < maximumNumberOfRequestsPerAssociation
                                && ClientOptions.AssociationLingerTimeoutInMs > 0)
                            {
                                _logger.Debug($"Lingering on open association for {ClientOptions.AssociationLingerTimeoutInMs}ms");

                                SetState(DicomClientLingeringState.Instance);
                                
                                await Task.WhenAny(
                                    _hasMoreRequests.WaitAsync(),
                                    Task.Delay(ClientOptions.AssociationLingerTimeoutInMs, cancellationToken)
                                ).ConfigureAwait(false);
                                
                                // Add requests that were added after lingering
                                while (numberOfRequests < maximumNumberOfRequestsPerAssociation
                                       && QueuedRequests.TryDequeue(out var request))
                                {
                                    cancellationToken.ThrowIfCancellationRequested();

                                    requests.Add(request.Value);

                                    numberOfRequests++;
                                }
                                
                                _hasMoreRequests.Reset();
                            }
                        }

                        await ReleaseAssociationAsync(association).ConfigureAwait(false);
                    }
                    catch (DicomAssociationRejectedException e)
                    {
                        numberOfConsecutiveTimedOutAssociationRequests = 0;
                        
                        AssociationRejected?.Invoke(this, new AssociationRejectedEventArgs(e.RejectResult, e.RejectSource, e.RejectReason));

                        exception = e;
                    }
                    catch (OperationCanceledException)
                    {
                        _logger.Warn("DICOM request sending was cancelled");

                        if (association != null && association.IsDisposed == false)
                        {
                            switch (cancellationMode)
                            {
                                case DicomClientCancellationMode.ImmediatelyReleaseAssociation:
                                    await ReleaseAssociationAsync(association).ConfigureAwait(false);
                                    
                                    break;
                                case DicomClientCancellationMode.ImmediatelyAbortAssociation:
                                    await AbortAssociationAsync(association).ConfigureAwait(false);

                                    break;
                                default:
                                    throw new ArgumentOutOfRangeException(nameof(cancellationMode), cancellationMode, null);
                            }
                        }
                    }
                    catch (Exception e)
                    {
                        _logger.Error("An error occurred while sending DICOM requests: {Error}", e);

                        exception = e;

                        if (association != null && association.IsDisposed == false)
                        {
                            await AbortAssociationAsync(association).ConfigureAwait(false);
                        }
                    }
                    finally
                    {
                        association?.Dispose();
                        connection?.Dispose();
                    }
                }

                if (exception != null)
                {
                    ExceptionDispatchInfo.Capture(exception).Throw();
                }
            }
            finally
            {
                SetState(DicomClientIdleState.Instance);

                _isSending = 0;
            }
        }

        /// <summary>
        /// Helper method that sends a DICOM request over an advanced DICOM association
        /// Timeout exceptions are caught and emitted as an event for backwards compatibility
        /// </summary>
        /// <param name="association">The association over which to send the request</param>
        /// <param name="request">The request to send</param>
        /// <param name="cancellationToken">The cancellation token that stops the entire process</param>
        /// <returns>An <see cref="IAsyncEnumerable{T}"/> of <see cref="DicomResponse"/></returns>
        /// <exception cref="ArgumentNullException">When <paramref name="association"/> or <paramref name="request"/> are null</exception>
        private async Task SendRequestAsync(IAdvancedDicomClientAssociation association, DicomRequest request, CancellationToken cancellationToken)
        {
            if (association == null)
            {
                throw new ArgumentNullException(nameof(association));
            }

            if (request == null)
            {
                throw new ArgumentNullException(nameof(request));
            }
            
            _logger.Debug("{Request} is being enqueued for sending", request.ToString());

            try
            {
                await using var enumerator = association.SendRequestAsync(request, cancellationToken).GetAsyncEnumerator(cancellationToken);

                while (await enumerator.MoveNextAsync().ConfigureAwait(false))
                {
                    cancellationToken.ThrowIfCancellationRequested();
                }

                _logger.Debug("{Request} has completed", request.ToString());
            }
            catch (DicomRequestTimedOutException e)
            {
                RequestTimedOut?.Invoke(this, new RequestTimedOutEventArgs(e.Request, e.TimeOut));

                _logger.Debug("{Request} has timed out", request.ToString());
            }
        }
        
        /// <summary>
        /// Helper method that 'sets' the state of the DicomClient<br/>
        /// This exists for backwards compatibility reasons. In the past, DicomClient was implemented using a state pattern.<br/>
        /// While most of this was hidden away for consumers, DicomClient did expose a <see cref="StateChanged"/> event for expert scenarios.
        /// In order to not break the existing consumers of this event, we still expose this event and properly emit the correct "states", even though the states itself are now empty
        /// </summary>
        /// <param name="state">The new state that should be set</param>
        [Obsolete]
        private void SetState(DicomClientState state)
        {
            DicomClientState oldState;
            DicomClientState newState = state;
            
            oldState = _state;

            if (oldState == newState)
            {
                return;
            }

            _state = state;
            
            _logger.Debug($"[{oldState}] --> [{newState}]");

            StateChanged?.Invoke(this, new StateChangedEventArgs(oldState, newState));
        }

        private async Task ReleaseAssociationAsync(IAdvancedDicomClientAssociation association)
        {
            SetState(DicomClientReleaseAssociationState.Instance);

            using (var cts = new CancellationTokenSource(ClientOptions.AssociationReleaseTimeoutInMs))
            {
                try
                {
                    await association.ReleaseAsync(cts.Token);
                }
                catch (OperationCanceledException)
                {
                    // Ignored
                }
                finally
                {
                    association.Dispose();
                }
            }

            AssociationReleased?.Invoke(this, EventArgs.Empty);
        }
        
        private async Task AbortAssociationAsync(IAdvancedDicomClientAssociation association)
        {
            SetState(DicomClientAbortState.Instance);

            using (var cts = new CancellationTokenSource(TimeSpan.FromMilliseconds(100)))
            {
                try
                {
                    await association.AbortAsync(cts.Token);
                }
                catch (OperationCanceledException)
                {
                    // Ignored
                }
                finally
                {
                    association.Dispose();
                }
            }
            
            AssociationReleased?.Invoke(this, EventArgs.Empty);
        }
    }
}<|MERGE_RESOLUTION|>--- conflicted
+++ resolved
@@ -15,14 +15,7 @@
 using System.Text;
 using System.Threading;
 using System.Threading.Tasks;
-<<<<<<< HEAD
-using FellowOakDicom.Imaging.Codec;
-using FellowOakDicom.Memory;
-using FellowOakDicom.Network.Client.EventArguments;
-using FellowOakDicom.Network.Client.States;
 using Microsoft.Extensions.Logging;
-=======
->>>>>>> 247d3aa0
 
 namespace FellowOakDicom.Network.Client
 {
@@ -94,24 +87,6 @@
         DicomClientNEventReportRequestHandler OnNEventReportRequest { get; set; }
 
         /// <summary>
-<<<<<<< HEAD
-        /// Gets the network manager that will be used to open connections.
-        /// </summary>
-        INetworkManager NetworkManager { get; }
-
-        /// <summary>
-        /// Gets the transcoder manager that will be used to transcode incoming or outgoing DICOM files.
-        /// </summary>
-        ITranscoderManager TranscoderManager { get; }
-
-        /// <summary>
-        /// The memory provider that will be used to allocate memory when sending and receiving messages
-        /// </summary>
-        IMemoryProvider MemoryProvider { get; }
-        
-        /// <summary>
-=======
->>>>>>> 247d3aa0
         /// Gets whether a new send invocation is required. Send needs to be called if there are requests in queue and client is not connected.
         /// </summary>
         bool IsSendRequired { get; }
@@ -218,13 +193,6 @@
         public Encoding FallbackEncoding { get; set; }
         public DicomClientCStoreRequestHandler OnCStoreRequest { get; set; }
         public DicomClientNEventReportRequestHandler OnNEventReportRequest { get; set; }
-<<<<<<< HEAD
-        public INetworkManager NetworkManager { get; }
-        public ILoggerFactory LoggerFactory { get; }
-        public ITranscoderManager TranscoderManager { get; }
-        public IMemoryProvider MemoryProvider { get; }
-=======
->>>>>>> 247d3aa0
 
         public event EventHandler<AssociationAcceptedEventArgs> AssociationAccepted;
         public event EventHandler<AssociationRejectedEventArgs> AssociationRejected;
@@ -244,27 +212,13 @@
         /// <param name="calledAe">Called Application Entity Title.</param>
         /// <param name="clientOptions">The options that further modify the behavior of this DICOM client</param>
         /// <param name="serviceOptions">The options that modify the behavior of the base DICOM service</param>
-<<<<<<< HEAD
-        /// <param name="networkManager">The network manager that will be used to connect to the DICOM server</param>
         /// <param name="loggerFactory">The log manager that will be used to extract a default logger</param>
-        /// <param name="transcoderManager">The transcoder manager that will be used to transcode incoming or outgoing DICOM files</param>
-        /// <param name="memoryProvider">The memory provider that will be used to allocate memory when sending and receiving messages</param>
-        public DicomClient(string host, int port, bool useTls, string callingAe, string calledAe,
-            DicomClientOptions clientOptions,
-            DicomServiceOptions serviceOptions,
-            INetworkManager networkManager,
-            ILoggerFactory loggerFactory,
-            ITranscoderManager transcoderManager,
-            IMemoryProvider memoryProvider)
-=======
-        /// <param name="logger">The logger</param>
         /// <param name="advancedDicomClientConnectionFactory">The advanced DICOM client factory that will be used to actually send the requests</param>
         public DicomClient(string host, int port, bool useTls, string callingAe, string calledAe,
             DicomClientOptions clientOptions,
             DicomServiceOptions serviceOptions,
-            ILogger logger,
+            ILoggerFactory loggerFactory,
             IAdvancedDicomClientConnectionFactory advancedDicomClientConnectionFactory)
->>>>>>> 247d3aa0
         {
             Host = host;
             Port = port;
@@ -278,21 +232,12 @@
             AdditionalExtendedNegotiations = new List<DicomExtendedNegotiation>();
             AsyncInvoked = 1;
             AsyncPerformed = 1;
-<<<<<<< HEAD
-            State = new DicomClientIdleState(this);
-            NetworkManager = networkManager ?? throw new ArgumentNullException(nameof(networkManager));
-            LoggerFactory = loggerFactory ?? throw new ArgumentNullException(nameof(loggerFactory));
-            TranscoderManager = transcoderManager ?? throw new ArgumentNullException(nameof(transcoderManager));
-            MemoryProvider = memoryProvider ?? throw new ArgumentNullException(nameof(memoryProvider));
-            Logger = loggerFactory.CreateLogger("FellowOakDicom.Network");
-=======
-            
-            _logger = logger ?? throw new ArgumentNullException(nameof(logger));
+            
+            _logger = loggerFactory.CreateLogger("FellowOakDicom.Network");
             _advancedDicomClientConnectionFactory = advancedDicomClientConnectionFactory ?? throw new ArgumentNullException(nameof(advancedDicomClientConnectionFactory));
             _state = DicomClientIdleState.Instance;
             _isSending = 0;
             _hasMoreRequests = new Tasks.AsyncManualResetEvent();
->>>>>>> 247d3aa0
         }
 
         public void NegotiateAsyncOps(int invoked = 0, int performed = 0)
@@ -303,26 +248,12 @@
 
         public Task AddRequestAsync(DicomRequest dicomRequest)
         {
-<<<<<<< HEAD
-            Task InternalTransition()
-            {
-                var oldState = State;
-
-                Logger.LogDebug($"[{oldState}] --> [{newState}]");
-
-                oldState.Dispose();
-
-                State = newState ?? throw new ArgumentNullException(nameof(newState));
-
-                StateChanged?.Invoke(this, new StateChangedEventArgs(oldState, newState));
-=======
             QueuedRequests.Enqueue(new StrongBox<DicomRequest>(dicomRequest));
             
             _hasMoreRequests.Set();
             
             return Task.CompletedTask;
         }
->>>>>>> 247d3aa0
 
         public Task AddRequestsAsync(IEnumerable<DicomRequest> dicomRequests)
         {
