--- conflicted
+++ resolved
@@ -1478,13 +1478,8 @@
 
                     if (_pduQueue.Count > 0 || _msgQueue.Count > 0 || _pending.Count > 0)
                     {
-<<<<<<< HEAD
                         Logger.LogInformation(
-                            "Queue(s) not empty, PDUs: {pduCount}, messages: {msgCount}, pending requests: {pendingCount}",
-=======
-                        Logger.Info(
                             "Tried to close connection but queues are not empty, PDUs: {pduCount}, messages: {msgCount}, pending requests: {pendingCount}",
->>>>>>> 247d3aa0
                             _pduQueue.Count,
                             _msgQueue.Count,
                             _pending.Count);
@@ -1588,12 +1583,8 @@
         /// <param name="reason">Rejection reason.</param>
         protected Task SendAssociationRejectAsync(DicomRejectResult result, DicomRejectSource source, DicomRejectReason reason)
         {
-<<<<<<< HEAD
+            ThrowIfAlreadyDisposed();
             Logger.LogInformation("{logId} -> Association reject [result: {result}; source: {source}; reason: {reason}]", LogID,
-=======
-            ThrowIfAlreadyDisposed();
-            Logger.Info("{logId} -> Association reject [result: {result}; source: {source}; reason: {reason}]", LogID,
->>>>>>> 247d3aa0
                 result, source, reason);
             return SendPDUAsync(new AAssociateRJ(result, source, reason, _memoryProvider));
         }
@@ -1603,26 +1594,18 @@
         /// </summary>
         protected Task SendAssociationReleaseRequestAsync()
         {
-<<<<<<< HEAD
+            ThrowIfAlreadyDisposed();
             Logger.LogInformation("{logId} -> Association release request", LogID);
-=======
+            return SendPDUAsync(new AReleaseRQ(_memoryProvider));
+        }
+
+        /// <summary>
+        /// Send association release response.
+        /// </summary>
+        protected Task SendAssociationReleaseResponseAsync()
+        {
             ThrowIfAlreadyDisposed();
-            Logger.Info("{logId} -> Association release request", LogID);
->>>>>>> 247d3aa0
-            return SendPDUAsync(new AReleaseRQ(_memoryProvider));
-        }
-
-        /// <summary>
-        /// Send association release response.
-        /// </summary>
-        protected Task SendAssociationReleaseResponseAsync()
-        {
-<<<<<<< HEAD
             Logger.LogInformation("{logId} -> Association release response", LogID);
-=======
-            ThrowIfAlreadyDisposed();
-            Logger.Info("{logId} -> Association release response", LogID);
->>>>>>> 247d3aa0
             return SendPDUAsync(new AReleaseRP(_memoryProvider));
         }
 
@@ -1633,12 +1616,8 @@
         /// <param name="reason">Abort reason.</param>
         protected Task SendAbortAsync(DicomAbortSource source, DicomAbortReason reason)
         {
-<<<<<<< HEAD
+            ThrowIfAlreadyDisposed();
             Logger.LogInformation("{logId} -> Abort [source: {source}; reason: {reason}]", LogID, source, reason);
-=======
-            ThrowIfAlreadyDisposed();
-            Logger.Info("{logId} -> Abort [source: {source}; reason: {reason}]", LogID, source, reason);
->>>>>>> 247d3aa0
             return SendPDUAsync(new AAbort(source, reason, _memoryProvider));
         }
 
